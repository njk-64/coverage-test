--- conflicted
+++ resolved
@@ -98,12 +98,8 @@
         require(vm.timestamp + MESSAGE_TIME_OUT_SECONDS >= block.timestamp, "Message no longer valid");
 
         // verify destination
-<<<<<<< HEAD
-        (bytes32 receivedMessagePayloadVersion, address[] memory targets, uint256[] memory values, bytes[] memory datas, address messageReceiver, uint16 receiverChainId) = abi.decode(vm.payload,(bytes32, address[], uint256[], bytes[], address, uint16));
+        (bytes32 receivedMessagePayloadVersion, address[] memory targets, uint256[] memory values, bytes[] memory datas, address messageReceiver, uint16 receiverChainId) = abi.decode(vm.payload, (bytes32, address[], uint256[], bytes[], address, uint16));
         require (expectedMessagePayloadVersion == receivedMessagePayloadVersion, "The payload version identifier of the Wormhole message does not match the expected one.");
-=======
-        (address[] memory targets, uint256[] memory values, bytes[] memory datas, address messageReceiver, uint16 receiverChainId) = abi.decode(vm.payload, (address[], uint256[], bytes[], address, uint16));
->>>>>>> 9659ed13
         require (messageReceiver == address(this), "Message not for this dest");
         require (receiverChainId == BSC_CHAIN_ID, "Message not for this chain");
 
