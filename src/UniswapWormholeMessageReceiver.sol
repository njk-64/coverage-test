--- conflicted
+++ resolved
@@ -111,43 +111,29 @@
         require(vm.timestamp + MESSAGE_TIME_OUT_SECONDS >= block.timestamp, "Message no longer valid");
 
         // verify destination
-<<<<<<< HEAD
-        (bytes32 receivedMessagePayloadVersion, address[] memory targets, uint256[] memory values, bytes[] memory calldatas, address messageReceiver, uint16 receiverChainId) = abi.decode(vm.payload, (bytes32, address[], uint256[], bytes[], address, uint16));
-        require (expectedMessagePayloadVersion == receivedMessagePayloadVersion, "Wrong payload version");
-        require (messageReceiver == address(this), "Message not for this dest");
-        require (receiverChainId == BSC_CHAIN_ID, "Message not for this chain");
-
-        // cache target length and verify that each argument has the same length
-        uint256 targetsLength = targets.length;
-        require(targetsLength == calldatas.length && targetsLength == values.length, 'Inconsistent argument lengths');
-
-        // execute each message
-        for (uint256 i = 0; i < targetsLength;) {
-            (bool success, ) = targets[i].call{value: values[i]}(calldatas[i]);
-            require(success, 'Sub-call failed');
-=======
         (
+            bytes32 receivedMessagePayloadVersion,
             address[] memory targets,
             uint256[] memory values,
-            bytes[] memory datas,
+            bytes[] memory calldatas,
             address messageReceiver,
             uint16 receiverChainId
-        ) = abi.decode(vm.payload, (address[], uint256[], bytes[], address, uint16));
+        ) = abi.decode(vm.payload, (bytes32, address[], uint256[], bytes[], address, uint16));
+        require(expectedMessagePayloadVersion == receivedMessagePayloadVersion, "Wrong payload version");
         require(messageReceiver == address(this), "Message not for this dest");
         require(receiverChainId == BSC_CHAIN_ID, "Message not for this chain");
 
         // cache target length and verify that each argument has the same length
         uint256 targetsLength = targets.length;
-        require(targetsLength == datas.length && targetsLength == values.length, "Inconsistent argument lengths");
+        require(targetsLength == calldatas.length && targetsLength == values.length, "Inconsistent argument lengths");
 
         // verify that the caller sent enough value to make each target call
         require(verifyTargetValues(values), "Incorrect value");
 
         // execute each message
         for (uint256 i = 0; i < targetsLength;) {
-            (bool success,) = targets[i].call{value: values[i]}(datas[i]);
+            (bool success,) = targets[i].call{value: values[i]}(calldatas[i]);
             require(success, "Sub-call failed");
->>>>>>> c5781045
 
             unchecked {
                 i += 1;
